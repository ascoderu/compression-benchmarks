--- conflicted
+++ resolved
@@ -1,10 +1,6 @@
 from abc import ABC
 from contextlib import contextmanager
 from gzip import GzipFile
-<<<<<<< HEAD
-from gzip import open as gzip_open
-=======
->>>>>>> c7273219
 from os import remove
 from tarfile import open as tarfile_open
 from tempfile import NamedTemporaryFile
@@ -27,12 +23,6 @@
     def decompress(self, fobj: IO[bytes]) -> IO[bytes]:
         raise NotImplementedError
 
-    def write_stream(self, fobj: IO[bytes]) -> IO[bytes]:
-        raise NotImplementedError
-
-    def read_stream(self, fobj: IO[bytes]) -> IO[bytes]:
-        raise NotImplementedError
-
 
 class NoCompression(_Compression):
     extension = ''
@@ -44,20 +34,6 @@
     @classmethod
     def decompress(cls, fobj: IO[bytes]) -> IO[bytes]:
         return fobj
-
-    @contextmanager
-    def write_stream(self, fobj: IO[bytes]) -> IO[bytes]:
-        try:
-            yield fobj
-        finally:
-            pass
-
-    @contextmanager
-    def read_stream(self, fobj: IO[bytes]) -> IO[bytes]:
-        try:
-            yield fobj
-        finally:
-            pass
 
 
 class GzipCompression(_Compression):
@@ -72,25 +48,6 @@
     def decompress(self, fobj: IO[bytes]) -> IO[bytes]:
         with GzipFile(fileobj=fobj, mode='r') as decompressed:
             yield decompressed
-
-    @contextmanager
-    def write_stream(self, fobj: IO[bytes]) -> IO[bytes]:
-
-        with NamedTemporaryFile() as serialized:
-            yield serialized
-            serialized.seek(0)
-            with GzipFile(mode='wb', fileobj=fobj) as compressed:
-                for item in serialized:
-                    compressed.write(item)
-
-    @contextmanager
-    def read_stream(self, fobj: IO[bytes]) -> IO[bytes]:
-        with NamedTemporaryFile() as temp:
-            with GzipFile(mode='rb', fileobj=fobj) as decompressed:
-                for item in decompressed:
-                    temp.write(item)
-            temp.seek(0)
-            yield temp
 
 
 class ZstandardCompression(_Compression):
@@ -118,22 +75,6 @@
         finally:
             outfobj.close()
             remove(outfobj.name)
-
-    @contextmanager
-    def write_stream(self, fobj: IO[bytes]) -> IO[bytes]:
-        compressor = ZstdCompressor(level=self.level)
-        with NamedTemporaryFile() as serialized:
-            yield serialized
-            serialized.seek(0)
-            compressor.copy_stream(serialized, fobj)
-
-    @contextmanager
-    def read_stream(self, fobj: IO[bytes]) -> IO[bytes]:
-        decompressor = ZstdDecompressor()
-        with NamedTemporaryFile() as decompressed:
-            decompressor.copy_stream(fobj, decompressed)
-            decompressed.seek(0)
-            yield decompressed
 
 
 class _TarballCompression(_Compression):
@@ -178,32 +119,6 @@
         finally:
             archive.close()
 
-    @contextmanager
-    def write_stream(self, fobj: IO[bytes]) -> IO[bytes]:
-        mode = 'w|{}'.format(self.compression)
-        with NamedTemporaryFile() as serialized:
-            yield serialized
-            serialized.seek(0)
-            with tarfile_open(mode=mode, fileobj=fobj) as compressed:
-                compressed.add(serialized.name, self.filename)
-
-    @contextmanager
-    def read_stream(self, fobj: IO[bytes]) -> IO[bytes]:
-        mode = 'r|{}'.format(self.compression)
-        with tarfile_open(mode=mode, fileobj=fobj) as archive:
-            extracted = None
-            while True:
-                member = archive.next()
-                if member is None:
-                    break
-                if member.name == self.filename:
-                    extracted = archive.extractfile(member)
-                    break
-            if extracted is None:
-                raise FileNotFoundError('{} not found'
-                                        .format(self.filename))
-            yield extracted
-
 
 class Bz2TarballCompression(_TarballCompression):
     @property
