--- conflicted
+++ resolved
@@ -62,13 +62,7 @@
 def run_benchmarks(emails, results_dir, incremental):
     makedirs(results_dir, exist_ok=True)
 
-<<<<<<< HEAD
-    benchmarks = product(compressors(), serializers(), encryptors())
-
-    for compressor, serializer, encryptor in benchmarks:
-=======
     for compressor, serializer, encryptor in product(compressors(), serializers(), encryptors()):
->>>>>>> 99796e17
         outpath = join(results_dir, 'emails{}{}{}'.format(
             serializer.extension, compressor.extension, encryptor.extension))
 
